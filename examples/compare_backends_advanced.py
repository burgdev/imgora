#!/usr/bin/env python3
"""
Advanced Image Backend Comparison Tool

This script compares image processing results across multiple backends (Imagor, Thumbor, WsrvNl).
It uses a declarative approach to define transformations and supports nested transformations.
"""

import json
import os
import traceback
import webbrowser
from dataclasses import asdict, dataclass, field
from datetime import datetime
from pathlib import Path
from typing import Any, Dict, List, Optional

import requests
from jinja2 import Environment, FileSystemLoader

# Import backends
from pymagor import BaseImage, Imagor, Signer, Thumbor, WsrvNl

# Configure Jinja2 environment
TEMPLATES_DIR = Path(__file__).parent / "templates"
TEMPLATES_DIR.mkdir(exist_ok=True)


class Operation:
    def __init__(
        self,
        name: str,
        *args: tuple[any],
        title: str | None = None,
        description: str = "",
        **kwargs: dict[str, any],
    ):
        self.name = name
        self.args = args
        self.kwargs = kwargs
        self.title = title or name.replace("_", " ").title()
        self.description = description

    def __str__(self) -> str:
        args_str = ", ".join(repr(arg) for arg in self.args)
        kwargs_str = ", ".join(f"{k}={repr(v)}" for k, v in self.kwargs.items())
        all_args = ", ".join(filter(None, [args_str, kwargs_str]))
        return f".{self.name}({all_args})"

    def __repr__(self) -> str:
        return f"<Operation {self}>"


@dataclass
class TransformResult:
    """Result of a transformation operation."""

    success: bool
    url: Optional[str]
    method_calls: List[str]
    meta: Dict[str, Any]
    error: Optional[str] = None
    traceback: Optional[str] = None

    def to_dict(self) -> Dict[str, Any]:
        """Convert to dictionary for template rendering."""
        return asdict(self)


@dataclass
class Transformation:
    name: Optional[str] = field(default=None, repr=False)  # temporary input
    description: str = ""
    operations: List[Operation] = field(default_factory=list)

    # Internal field to hold the actual name
    _name: Optional[str] = field(init=False, default=None, repr=False)

    def __post_init__(self):
        # Move the user-provided name into the hidden field
        self._name = self.name
        self.name = None  # avoid confusion — we'll always go through the property

    @property
    def name(self) -> str:  # type: ignore  # noqa: F811
        """Return explicit name if set, otherwise generate from operations."""
        if self._name:
            return self._name
        titles = [op.title for op in self.operations]
        return self._human_join(titles) if titles else ""

    @name.setter
    def name(self, value: Optional[str]) -> None:
        self._name = value

    @staticmethod
    def _human_join(values: List[str]) -> str:
        """Join values as 'A, B and C' instead of 'A, B, C'."""
        if not values:
            return ""
        if len(values) == 1:
            return values[0]
        return ", ".join(values[:-1]) + " and " + values[-1]


class ImageComparator:
    """Compare image processing results across different backends."""

    def __init__(self, source_url: str, output_file: str = "comparison.html"):
        """Initialize the comparator with a source image URL and output file path."""
        self.env = Environment(
            loader=FileSystemLoader(TEMPLATES_DIR),
            autoescape=True,
            trim_blocks=True,
            lstrip_blocks=True,
        )
        self.env.filters["tojson"] = json.dumps

        def slugify(value):
            """Convert a string to a slug."""
            return "".join(c if c.isalnum() else "_" for c in str(value))

        self.env.filters["slugify"] = slugify

        self.source_url = source_url
        self.output_file = output_file
        self.backends: list[BaseImage] = []
        self.transformations: list[Transformation] = []

        # Ensure output directory exists
        output_dir = os.path.dirname(os.path.abspath(self.output_file))
        if output_dir:  # Only create if there's a directory path (not just a filename)
            os.makedirs(output_dir, exist_ok=True)

    def add_backend(
        self, name: str, backend_class: BaseImage, **kwargs
    ) -> "ImageComparator":
        """
        Add a backend to compare.

        Args:
            name: Display name for the backend
            backend_class: The backend class (e.g., Imagor, Thumbor, WsrvNl)
            **kwargs: Arguments to pass to the backend constructor

        Returns:
            self for method chaining
        """
        self.backends.append({"name": name, "class": backend_class, "kwargs": kwargs})
        return self

    def add_transformation(
        self,
        operations: List[Operation],
        name: str | None = None,
        description: str = "",
    ) -> "ImageComparator":
        """
        Add a transformation to apply to all backends.

        Args:
            operations: List of Operation objects representing the transformation steps
            name: Optional name for the transformation
            description: Optional description of what the transformation does

        Returns:
            self for method chaining
        """
        name = name or ", ".join(step.title for step in operations)
        self.transformations.append(
            Transformation(name=name, description=description, operations=operations)
        )
        return self

    def _run_transform(
        self, backend: Any, transform_steps: List[Operation]
    ) -> TransformResult:
        """
        Apply a series of transformation steps to a backend.

        Args:
            backend: The backend instance to transform
            transform_steps: List of Operation objects representing the transformations

        Returns:
            TransformResult: The result of the transformation
        """
        try:
            # Create a fresh copy of the backend for this transformation
            current = backend._clone()
            method_calls: List[str] = []

            # Apply each step in the transformation
            for step in transform_steps:
                method = getattr(current, step.name)
                current = method(*step.args, **(step.kwargs or {}))
                method_calls.append(str(step))

            # Get the final URL from the transformed backend
            url = current.url()

            # Try to get metadata if available
            meta: Dict[str, Any] = {}
            if hasattr(current, "meta"):
                try:
                    meta_result = requests.get(
                        current.meta().url(),
                        headers={
                            "Accept": "application/json",
                            "User-Agent": "pymagor (https://github.com/burgdev/pymagor)",
                        },
                    )
                    meta = meta_result.json()
                except Exception as e:
                    meta = {"error": f"Failed to get metadata: {str(e)}"}

            # Ensure we have a valid URL
            if not url:
                return TransformResult(
                    success=False,
                    url=None,
                    method_calls=method_calls,
                    meta=meta,
                    error="Failed to generate URL after transformations",
                )

            return TransformResult(
                success=True, url=url, method_calls=method_calls, meta=meta, error=None
            )

        except Exception as e:
            return TransformResult(
                success=False,
                url=None,
                method_calls=method_calls if "method_calls" in locals() else [],
                meta={},
                error=str(e),
                traceback=traceback.format_exc(),
            )

    def run(self, open_in_browser: bool = True) -> str:
        """
        Run all transformations on all backends and generate the comparison report.

        Args:
            open_in_browser: Whether to open the report in the default web browser

        Returns:
            Path to the generated HTML file
        """
        results = {}

        def step_to_dict(step):
            """Convert a step (Operation) to a string representation."""
            # Directly format the method call as a string
            if hasattr(step, "method_name"):
                args_str = ", ".join([repr(arg) for arg in step.args])
                kwargs_str = ", ".join(
                    [f"{k}={repr(v)}" for k, v in step.kwargs.items()]
                )
                all_args = ", ".join(filter(None, [args_str, kwargs_str]))
                return f".{step.method_name}({all_args})"
            return str(step)

        # Prepare results structure
        results = {}
        for transform in self.transformations:
            # Convert each step to its string representation
            step_strings = []
            for step in transform.operations:
                # Directly format the method call
                if hasattr(step, "method_name"):
                    args_str = ", ".join([repr(arg) for arg in step.args])
                    kwargs_str = ", ".join(
                        [f"{k}={repr(v)}" for k, v in step.kwargs.items()]
                    )
                    all_args = ", ".join(filter(None, [args_str, kwargs_str]))
                    step_str = f".{step.method_name}({all_args})"
                    step_strings.append(step_str)
                else:
                    step_strings.append(str(step))

            # Join all steps into a single string
            all_steps = "".join(step_strings)

            results[transform.name] = {
                "name": transform.name,
                "description": transform.description,
                "steps": all_steps,  # Single string with all steps
                "results": {},
            }

        # Process each backend
        for backend_info in self.backends:
            backend_name = backend_info["name"]
            backend_class = backend_info["class"]
            backend_kwargs = backend_info["kwargs"]

            # Initialize the backend
            try:
                # Create backend with the source URL and configuration
                backend = backend_class(image=self.source_url, **backend_kwargs)

                # Run each transformation
                for transform in self.transformations:
                    transform_name = transform.name
                    result = self._run_transform(backend, transform.operations)
                    results[transform_name]["results"][backend_name] = result

            except Exception as e:
                print(f"Error initializing backend {backend_name}: {str(e)}")
                # Add error to all transformations for this backend
                for transform in self.transformations:
                    results[transform.name]["results"][backend_name] = {
                        "success": False,
                        "error": str(e),
                        "traceback": traceback.format_exc(),
                    }

        # Convert results to list for template
        transformations_list = list(results.values())

        # Get source image dimensions if available
        source_size = None
        try:
            # Try to get image dimensions using Pillow
            from PIL import Image
            import requests
            from io import BytesIO

            response = requests.get(self.source_url)
            img = Image.open(BytesIO(response.content))
            source_size = img.size  # Returns (width, height)
        except Exception:
            # If we can't get dimensions, just use None
            pass

        # Render the template
        template = self.env.get_template("comparison_new.html")
        output = template.render(
            source_url=self.source_url,
            source_size=source_size,
            transformations=transformations_list,
            timestamp=datetime.now().strftime("%Y-%m-%d %H:%M:%S"),
        )

        # Ensure output directory exists
        output_path = Path(self.output_file)
        output_path.parent.mkdir(parents=True, exist_ok=True)

        # Write the output file
        with open(output_path, "w", encoding="utf-8") as f:
            f.write(output)

        # Open in browser if requested
        if open_in_browser:
            try:
                webbrowser.open(f"file://{output_path.absolute()}")
            except Exception as e:
                print(f"Could not open browser: {e}")

        print(f"Report generated at: {output_path.absolute()}")
        return str(output_path.absolute())


def create_sample_comparison():
    """Create a sample comparison with common transformations."""
    # Example image URL (can be replaced with any public image URL)
    source_url = "https://wsrv.nl/lichtenstein.jpg"

    # Create comparator
    comparator = ImageComparator(
        source_url=source_url, output_file="comparison_results/comparison.html"
    )

    # Add backends with their specific configurations
    # Imagor
    comparator.add_backend(
        "Imagor",
        Imagor,
        base_url="http://localhost:8018",
        signer=Signer(key="my_key", type="sha256"),
    )

    # Thumbor (using the signer instead of key)
    comparator.add_backend(
        "Thumbor",
        Thumbor,
        base_url="http://localhost:8019",
        signer=Signer(key="my_key", type="sha1"),
    )

    # WsrvNl
    comparator.add_backend("WsrvNl", WsrvNl, base_url="https://wsrv.nl")

    resize_step = Operation("resize", 1000, 600)
    # Add transformations
    # 1. Simple resize
    comparator.add_transformation(
<<<<<<< HEAD
        operations=[resize_step],
        description=f"Basic image resizing to {resize_step.args[0]}x{resize_step.args[1]} pixels",
=======
        steps=[MethodCall("resize", (800, 800), name="Resize")],
        name="Simple Resize",
        description="Basic image resizing to 400x300 pixels",
>>>>>>> 44162d36
    )

    # 2. Grayscale
    comparator.add_transformation(
        operations=[resize_step, Operation("grayscale")],
        name="Graysacle",
        description="Convert image to grayscale",
    )

    # 3. Multiple transformations
    comparator.add_transformation(
<<<<<<< HEAD
        operations=[
            resize_step,
            Operation("blur", radius=5),
            Operation("quality", 85),
            Operation("round_corner", 40),
=======
        steps=[
            MethodCall("resize", (4000, 3000), name="Resize"),
            MethodCall("grayscale", name="Grayscale"),
            MethodCall("quality", (85,), name="Quality"),
>>>>>>> 44162d36
        ],
        # name="Combined Transformations",
        description="Resize, convert to grayscale, and set quality",
    )

    # Run the comparison
    output_path = comparator.run()
    print(f"Comparison generated at: {output_path}")
    return output_path


if __name__ == "__main__":
    create_sample_comparison()<|MERGE_RESOLUTION|>--- conflicted
+++ resolved
@@ -56,9 +56,10 @@
     """Result of a transformation operation."""
 
     success: bool
-    url: Optional[str]
     method_calls: List[str]
     meta: Dict[str, Any]
+    url: Optional[str] = None
+    path: Optional[str] = None
     error: Optional[str] = None
     traceback: Optional[str] = None
 
@@ -218,20 +219,23 @@
             if not url:
                 return TransformResult(
                     success=False,
-                    url=None,
                     method_calls=method_calls,
                     meta=meta,
                     error="Failed to generate URL after transformations",
                 )
 
             return TransformResult(
-                success=True, url=url, method_calls=method_calls, meta=meta, error=None
+                success=True,
+                url=url,
+                method_calls=method_calls,
+                meta=meta,
+                error=None,
+                path=current.path(),
             )
 
         except Exception as e:
             return TransformResult(
                 success=False,
-                url=None,
                 method_calls=method_calls if "method_calls" in locals() else [],
                 meta={},
                 error=str(e),
@@ -324,9 +328,10 @@
         source_size = None
         try:
             # Try to get image dimensions using Pillow
+            from io import BytesIO
+
+            import requests
             from PIL import Image
-            import requests
-            from io import BytesIO
 
             response = requests.get(self.source_url)
             img = Image.open(BytesIO(response.content))
@@ -397,14 +402,8 @@
     # Add transformations
     # 1. Simple resize
     comparator.add_transformation(
-<<<<<<< HEAD
         operations=[resize_step],
         description=f"Basic image resizing to {resize_step.args[0]}x{resize_step.args[1]} pixels",
-=======
-        steps=[MethodCall("resize", (800, 800), name="Resize")],
-        name="Simple Resize",
-        description="Basic image resizing to 400x300 pixels",
->>>>>>> 44162d36
     )
 
     # 2. Grayscale
@@ -416,20 +415,12 @@
 
     # 3. Multiple transformations
     comparator.add_transformation(
-<<<<<<< HEAD
         operations=[
             resize_step,
             Operation("blur", radius=5),
             Operation("quality", 85),
             Operation("round_corner", 40),
-=======
-        steps=[
-            MethodCall("resize", (4000, 3000), name="Resize"),
-            MethodCall("grayscale", name="Grayscale"),
-            MethodCall("quality", (85,), name="Quality"),
->>>>>>> 44162d36
         ],
-        # name="Combined Transformations",
         description="Resize, convert to grayscale, and set quality",
     )
 
